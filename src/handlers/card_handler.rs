--- conflicted
+++ resolved
@@ -9,14 +9,9 @@
 };
 use crate::errors::ServiceError;
 use crate::operators::card_operator::{
-<<<<<<< HEAD
     create_openai_embedding, delete_card_metadata_query, get_card_count_query,
     get_metadata_from_point_ids, insert_card_metadata_query, insert_duplicate_card_metadata_query,
     search_full_text_card_query,
-=======
-    create_openai_embedding, get_card_count_query, get_metadata_from_point_ids,
-    insert_card_metadata_query, insert_duplicate_card_metadata_query, search_full_text_card_query,
->>>>>>> 4c4980ca
 };
 use crate::operators::card_operator::{
     get_metadata_from_id_query, get_qdrant_connection, search_card_query,
@@ -101,7 +96,6 @@
 
         let point_id = uuid::Uuid::new_v4();
         let point = PointStruct::new(point_id.clone().to_string(), embedding_vector, payload);
-<<<<<<< HEAD
 
         web::block(move || {
             insert_card_metadata_query(
@@ -163,31 +157,7 @@
     web::block(move || delete_card_metadata_query(&card.card_uuid, &pool))
         .await?
         .map_err(|err| ServiceError::BadRequest(err.message.into()))?;
-=======
-
-        web::block(move || {
-            insert_card_metadata_query(
-                CardMetadata::from_details(
-                    &card.content,
-                    &card.card_html,
-                    &card.link,
-                    &card.oc_file_path,
-                    user.id,
-                    Some(point_id),
-                    private,
-                ),
-                &pool,
-            )
-        })
-        .await?
-        .map_err(|err| ServiceError::BadRequest(err.message.into()))?;
-
-        qdrant
-            .upsert_points_blocking("debate_cards".to_string(), vec![point], None)
-            .await
-            .map_err(|_err| ServiceError::BadRequest("Failed inserting card to qdrant".into()))?;
-    }
->>>>>>> 4c4980ca
+
 
     qdrant
         .delete_points_blocking("debate_cards".to_string(), &deleted_values, None)
