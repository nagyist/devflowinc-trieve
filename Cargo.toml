--- conflicted
+++ resolved
@@ -33,8 +33,4 @@
 futures-util = "0.3.28"
 async-stream = "0.3.5"
 actix = "0.13.0"
-<<<<<<< HEAD
-actix-web-actors = "4.2.0"
-=======
-futures = "0.3.28"
->>>>>>> fb695180
+futures = "0.3.28"